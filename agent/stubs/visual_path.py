--- conflicted
+++ resolved
@@ -35,18 +35,8 @@
     updated_config = dict(mergedicts(default_config, delta_config))
     return updated_config
 
-<<<<<<< HEAD
+
   def __init__(self, name, input_shape, config, device):
-=======
-  def __init__(self, name, input_shape, config):
-    super().__init__()
-
-    self._name = name
-    self._input_shape = input_shape
-    self._config = config
-    self.summaries = True
-
->>>>>>> 64a235aa
     """
     We have several sub-components for the DoG+/- encodings of fovea and peripheral vision
     Args:
@@ -60,7 +50,8 @@
     self._input_shape = input_shape
     self._config = config
     self._device = device
-
+    self.summaries = True    
+    
     # Build networks to preprocess the observation space
     print('>>>>>>>>>>>>>>>>>> ', self._name, 'visual_cortex_input_shape: ', input_shape)
     retina_output_shape = self._build_retina(input_shape)
